apiVersion: infrastructure.cluster.x-k8s.io/v1beta2
kind: AWSMachineTemplate
metadata:
  name: {{ include "awsmachinetemplate.name" . }}
spec:
  template:
    spec:
      ami:
        id: {{ .Values.amiID }}
      instanceType: {{ .Values.instanceType }}
      # Instance Profile created by `clusterawsadm bootstrap iam create-cloudformation-stack`
      iamInstanceProfile: {{ .Values.iamInstanceProfile }}
      cloudInit:
        # Makes CAPA use k0s bootstrap cloud-init directly and not via SSM
        # Simplifies the VPC setup as we do not need custom SSM endpoints etc.
        insecureSkipSecretsManager: true
      {{- range $id := .Values.securityGroupIDs }}
      additionalSecurityGroups:
        - id: {{ $id }}
      {{- end }}
<<<<<<< HEAD
      {{- if not (quote .Values.sshKeyName | empty) }}
      sshKeyName: {{ .Values.sshKeyName | quote }}
      {{- end }}
      publicIP: {{ .Values.publicIP }}
      rootVolume:
        size: {{ .Values.rootVolumeSize }}
=======
      publicIP: {{ .Values.publicIP }}
>>>>>>> 2f52e0ab
<|MERGE_RESOLUTION|>--- conflicted
+++ resolved
@@ -18,13 +18,6 @@
       additionalSecurityGroups:
         - id: {{ $id }}
       {{- end }}
-<<<<<<< HEAD
-      {{- if not (quote .Values.sshKeyName | empty) }}
-      sshKeyName: {{ .Values.sshKeyName | quote }}
-      {{- end }}
       publicIP: {{ .Values.publicIP }}
       rootVolume:
-        size: {{ .Values.rootVolumeSize }}
-=======
-      publicIP: {{ .Values.publicIP }}
->>>>>>> 2f52e0ab
+        size: {{ .Values.rootVolumeSize }}