--- conflicted
+++ resolved
@@ -243,7 +243,7 @@
 			return fmt.Sprintf("%s/%s", chartName, chartName)
 		}()
 		if repo.Spec.Insecure || repo.Spec.SecretRef != nil {
-			registryCredentialsConfig = generateRegistryCredentialsConfig(namespace, repo.Spec.Insecure, repo.Spec.SecretRef)
+			registryCredentialsConfig = generateRegistryCredentialsConfig(namespace, repo.Spec.Insecure, repo.Spec.SecretRef, repo.Spec.CertSecretRef)
 		}
 	case sourcev1.GitRepositoryKind:
 		repo := &sourcev1.GitRepository{}
@@ -255,7 +255,7 @@
 		// We don't have a repository name, so we can use <chart>/<chart> instead.
 		// See: https://projectsveltos.github.io/sveltos/addons/helm_charts/.
 		repoChartName = chartName
-		registryCredentialsConfig = generateRegistryCredentialsConfig(namespace, false, repo.Spec.SecretRef)
+		registryCredentialsConfig = generateRegistryCredentialsConfig(namespace, false, repo.Spec.SecretRef, nil)
 	default:
 		return helmChart, fmt.Errorf("unsupported HelmChart source kind %s", repoRef.String())
 	}
@@ -280,15 +280,7 @@
 	return helmChart, nil
 }
 
-<<<<<<< HEAD
-func generateRegistryCredentialsConfig(namespace string, repo *sourcev1.HelmRepository) *sveltosv1beta1.RegistryCredentialsConfig {
-	if repo == nil || (!repo.Spec.Insecure && (repo.Spec.CertSecretRef == nil && repo.Spec.SecretRef == nil)) {
-		return nil
-	}
-
-=======
-func generateRegistryCredentialsConfig(namespace string, insecure bool, secretRef *fluxcdmeta.LocalObjectReference) *sveltosv1beta1.RegistryCredentialsConfig {
->>>>>>> 8edf0913
+func generateRegistryCredentialsConfig(namespace string, insecure bool, secretRef *fluxcdmeta.LocalObjectReference, certSecretRef *fluxcdmeta.LocalObjectReference) *sveltosv1beta1.RegistryCredentialsConfig {
 	c := new(sveltosv1beta1.RegistryCredentialsConfig)
 
 	// The reason it is passed to PlainHTTP instead of InsecureSkipTLSVerify is because
@@ -310,9 +302,9 @@
 		}
 	}
 
-	if repo.Spec.CertSecretRef != nil {
+	if certSecretRef != nil {
 		c.CASecretRef = &corev1.SecretReference{
-			Name:      repo.Spec.CertSecretRef.Name,
+			Name:      certSecretRef.Name,
 			Namespace: namespace,
 		}
 	}
