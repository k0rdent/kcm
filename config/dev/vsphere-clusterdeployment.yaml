--- conflicted
+++ resolved
@@ -4,11 +4,7 @@
   name: vsphere-${CLUSTER_NAME_SUFFIX}
   namespace: ${NAMESPACE}
 spec:
-<<<<<<< HEAD
   template: vsphere-standalone-cp-0-0-7
-=======
-  template: vsphere-standalone-cp-0-0-6
->>>>>>> 198b08e4
   credential: vsphere-cluster-identity-cred
   config:
     clusterLabels: {}
