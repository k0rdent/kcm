--- conflicted
+++ resolved
@@ -4,11 +4,7 @@
   name: azure-${CLUSTER_NAME_SUFFIX}
   namespace: ${NAMESPACE}
 spec:
-<<<<<<< HEAD
   template: azure-standalone-cp-0-0-7
-=======
-  template: azure-standalone-cp-0-0-6
->>>>>>> 198b08e4
   credential: azure-cluster-identity-cred
   config:
     clusterLabels: {}
